# -*- coding: utf-8 ; test-case-name: bridgedb.test.test_email_server -*-
#_____________________________________________________________________________
#
# This file is part of BridgeDB, a Tor bridge distribution system.
#
# :authors: Nick Mathewson <nickm@torproject.org>
#           Isis Lovecruft <isis@torproject.org> 0xA3ADB67A2CDB8B35
#           Matthew Finkel <sysrqb@torproject.org>
#           please also see AUTHORS file
# :copyright: (c) 2007-2014, The Tor Project, Inc.
#             (c) 2013-2014, Isis Lovecruft
# :license: see LICENSE for licensing information
#_____________________________________________________________________________


"""Servers which interface with clients and distribute bridges over SMTP."""

from __future__ import unicode_literals

import logging
import io
import socket

from twisted.internet import defer
from twisted.internet import reactor
from twisted.internet.error import CannotListenError
from twisted.internet.task import LoopingCall
from twisted.mail import smtp
from twisted.mail.smtp import rfc822date
from twisted.python import failure

from zope.interface import implements

from bridgedb import __version__
from bridgedb import safelog
from bridgedb.crypto import getGPGContext
from bridgedb.email import autoresponder
from bridgedb.email import templates
from bridgedb.email import request
from bridgedb.parse import addr
from bridgedb.parse.addr import UnsupportedDomain
from bridgedb.parse.addr import canonicalizeEmailDomain


class MailServerContext(object):
    """Helper object that holds information used by email subsystem.

    :ivar str username: Reject any RCPT TO lines that aren't to this
        user. See the ``EMAIL_USERNAME`` option in the config file.
        (default: ``'bridges'``)
    :ivar int maximumSize: Reject any incoming emails longer than
        this size (in bytes). (default: 3084 bytes).
    :ivar int smtpPort: The port to use for outgoing SMTP.
    :ivar str smtpServer: The IP address to use for outgoing SMTP.
    :ivar str smtpFromAddr: Use this address in the raw SMTP ``MAIL FROM``
        line for outgoing mail. (default: ``bridges@torproject.org``)
    :ivar str fromAddr: Use this address in the email :header:`From:`
        line for outgoing mail. (default: ``bridges@torproject.org``)
    :ivar int nBridges: The number of bridges to send for each email.
    :ivar gpgContext: A ``gpgme.GpgmeContext`` (as created by
        :func:`bridgedb.crypto.getGPGContext`), or None if we couldn't create
        a proper GPGME context for some reason.
    """

    def __init__(self, config, distributor, schedule):
        """Create a context for storing configs for email bridge distribution.

        :type config: :class:`bridgedb.persistent.Conf`
        :type distributor: :class:`bridgedb.Dist.EmailBasedDistributor`.
        :param distributor: The distributor will handle getting the correct
            bridges (or none) for a client for us.
        :type schedule: :class:`bridgedb.schedule.ScheduledInterval`.
        :param schedule: An interval-based scheduler, used to help the
            :ivar:`distributor` know if we should give bridges to a client.
        """
        self.config = config
        self.distributor = distributor
        self.schedule = schedule

        self.maximumSize = smtp.SMTP.MAX_LENGTH
        self.includeFingerprints = config.EMAIL_INCLUDE_FINGERPRINTS
        self.nBridges = config.EMAIL_N_BRIDGES_PER_ANSWER

        self.username = (config.EMAIL_USERNAME or "bridges")
        self.hostname = socket.gethostname()
        self.fromAddr = (config.EMAIL_FROM_ADDR or "bridges@torproject.org")
        self.smtpFromAddr = (config.EMAIL_SMTP_FROM_ADDR or self.fromAddr)
        self.smtpServerPort = (config.EMAIL_SMTP_PORT or 25)
        self.smtpServerIP = (config.EMAIL_SMTP_HOST or "127.0.0.1")

        self.domainRules = config.EMAIL_DOMAIN_RULES or {}
        self.domainMap = config.EMAIL_DOMAIN_MAP or {}
        self.canon = self.buildCanonicalDomainMap()

        self.gpgContext = getGPGContext(config)

    def buildCanonicalDomainMap(self):
        """Build a map for all email provider domains from which we will accept
        emails to their canonical domain name.

        .. note:: Be sure that ``MailServerContext.domainRules`` and
            ``MailServerContext.domainMap`` are set appropriately before calling
            this method.

        This method is automatically called during initialisation, and the
        resulting domain map is stored as ``MailServerContext.canon``.

        :rtype: dict
        :returns: A dictionary which maps all domains and subdomains which we
            accept emails from to their second-level, canonical domain names.
        """
        canon = self.domainMap
        for domain, rule in self.domainRules.items():
            if domain not in canon.keys():
                canon[domain] = domain
        for domain in self.config.EMAIL_DOMAINS:
            canon[domain] = domain
        return canon


class SMTPMessage(object):
    """Plugs into the Twisted Mail and receives an incoming message.

    :ivar list lines: A list of lines from an incoming email message.
    :ivar int nBytes: The number of bytes received thus far.
    :ivar bool ignoring: If ``True``, we're ignoring the rest of this message
        because it exceeded :ivar:`MailServerContext.maximumSize`.
    :ivar canonicalFromSMTP: See :meth:`SMTPAutoresponder.runChecks`.
    :ivar canonicalFromEmail: See :meth:`SMTPAutoresponder.runChecks`.
    :ivar canonicalDomainRules: See :meth:`SMTPAutoresponder.runChecks`.
    :type message: :api:`twisted.mail.smtp.rfc822.Message` or ``None``
    :ivar message: The incoming email message.
    :type responder: :class:`autoresponder.SMTPAutoresponder`
    :ivar responder: A parser and checker for the incoming :ivar:`message`. If
        it decides to do so, it will build a
        :meth:`~autoresponder.SMTPAutoresponder.reply` email and
        :meth:`~autoresponder.SMTPAutoresponder.send` it.
    """
    implements(smtp.IMessage)

<<<<<<< HEAD
    _buff = buffer if NEW_BUFFER_INTERFACE else unicode
    mailfile = io.BytesIO if NEW_BUFFER_INTERFACE else io.StringIO

    def __init__(self, gpgContext=None):
        """Create a response to an email we have recieved.

        This class deals with correctly formatting text for the response email
        headers and the response body into an instance of :cvar:`mailfile`.

        :type gpgContext: None or ``gpgme.Context``
        :param gpgContext: A pre-configured GPGME context. See
            :meth:`bridgedb.crypto.getGPGContext` for obtaining a
            pre-configured **gpgContext**. If given, and the ``Context`` has
            been configured to sign emails, then a response email body string
            given to :meth:`writeBody` will be signed before being written
            into the ``mailfile``.
        """
        self.gpgContext = gpgContext
        self.mailfile = self.mailfile()
        self.closed = False

    # These are methods and attributes for controlling I/O operations on our
    # underlying ``mailfile``.

    def close(self):
        self.mailfile.close()
        self.closed = True
    close.__doc__ = mailfile.close.__doc__

    def flush(self, *args, **kwargs): self.mailfile.flush(*args, **kwargs)
    flush.__doc__ = mailfile.flush.__doc__

    def read(self, *args, **kwargs):
        self.mailfile.read(*args, **kwargs)
    read.__doc__ = mailfile.read.__doc__
     
    def readline(self, *args, **kwargs):
        self.mailfile.readline(*args, **kwargs)
    readline.__doc__ = mailfile.readline.__doc__

    def readlines(self, *args, **kwargs):
        self.mailfile.readlines(*args, **kwargs)
    readlines.__doc__ = mailfile.readlines.__doc__

    def seek(self, *args, **kwargs):
        self.mailfile.seek(*args, **kwargs)
    seek.__doc__ = mailfile.seek.__doc__
    
    def tell(self, *args, **kwargs):
        self.mailfile.tell(*args, **kwargs)
    tell.__doc__ = mailfile.tell.__doc__
    
    def truncate(self, *args, **kwargs):
        self.mailfile.truncate(*args, **kwargs)
    truncate.__doc__ = mailfile.truncate.__doc__

    # The following are custom methods to control reading and writing to the
    # underlying ``mailfile``.

    def readContents(self):
        """Read the all the contents written thus far to the :cvar:`mailfile`,
        and then :meth:`seek` to return to the original pointer position we
        were at before this method was called.

        :rtype: str
        :returns: The entire contents of the :cvar:`mailfile`.
        """
        pointer = self.mailfile.tell()
        self.mailfile.seek(0)
        contents = self.mailfile.read()
        self.mailfile.seek(pointer)
        return contents

    def rewind(self):
        """Rewind to the very beginning of the :cvar:`mailfile`."""
        self.seek(0)

    def write(self, line):
        """Any **line** written to me will have ``'\r\n'`` appended to it."""
        self.mailfile.write(self._buff(line + '\r\n'))
        self.mailfile.flush()

    def writelines(self, lines):
        """Calls :meth:`write` for each line in **lines**."""
        if isinstance(lines, basestring):
            for ln in lines.split('\n'):
                self.write(ln)
        elif isinstance(lines, (list, tuple,)):
            for ln in lines:
                self.write(ln)

    def writeHeaders(self, fromAddress, toAddress, subject=None,
                     inReplyTo=None, includeMessageID=True,
                     contentType='text/plain; charset="utf-8"', **kwargs):
        """Write all headers into the response email.

        :param str fromAddress: The email address for the ``From:`` header.
        :param str toAddress: The email address for the ``To:`` header.
        :type subject: None or str
        :param subject: The ``Subject:`` header.
        :type inReplyTo: None or str
        :param inReplyTo: If set, an ``In-Reply-To:`` header will be
            generated. This should be set to the ``Message-ID:`` header from
            the client's original request email.
        :param bool includeMessageID: If ``True``, generate and include a
            ``Message-ID:`` header for the response.
        :param str contentType: The ``Content-Type:`` header.
        :kwargs: If given, the key will become the name of the header, and the
            value will become the Contents of that header.
        """
        self.write("From: %s" % fromAddress)
        self.write("To: %s" % toAddress)
        if includeMessageID:
            self.write("Message-ID: %s" % smtp.messageid())
        if inReplyTo:
            self.write("In-Reply-To: %s" % inReplyTo)
        self.write("Content-Type: %s" % contentType)
        self.write("Date: %s" % smtp.rfc822date())

        if not subject:
            subject = '[no subject]'
        if not subject.lower().startswith('re'):
            subject = "Re: " + subject
        self.write("Subject: %s" % subject)

        if kwargs:
            for headerName, headerValue in kwargs.items():
                headerName = headerName.capitalize()
                headerName = headerName.replace(' ', '-')
                headerName = headerName.replace('_', '-')
                self.write("%s: %s" % (headerName, headerValue))

        # The first blank line designates that the headers have ended:
        self.write("\r\n")

    def writeBody(self, body):
        """Write the response body into the :cvar:`mailfile`.

        If ``MailResponse.gpgContext`` is set, and signing is configured, the
        **body** will be automatically signed before writing its contents into
        the ``mailfile``.

        :param str body: The body of the response email.
        """
        if self.gpgContext:
            body, _ = gpgSignMessage(self.gpgContext, body)
        self.writelines(body)

    # The following methods implement the IMessage interface.

    def lineReceived(self, line):
        """Called when we receive a line from an underlying transport."""
        self.write(line)

    def eomRecieved(self):
        """Called when we receive an EOM.

        :rtype: :api:`twisted.internet.defer.Deferred`
        :returns: A ``Deferred`` which has already been callbacked with the
            entire response email contents retrieved from
            :meth:`readContents`.
        """
        contents = self.readContents()
        if not self.closed:
            self.connectionLost()
        return defer.succeed(contents)

    def connectionLost(self):
        """Called if we die partway through reading a message.

        Truncate the :cvar:`mailfile` to null length, then close it.
        """
        self.mailfile.truncate(0)
        self.mailfile.close()


class MailMessage(object):
    """Plugs into the Twisted Mail and receives an incoming message.

    :ivar list lines: A list of lines from an incoming email message.
    :ivar int nBytes: The number of bytes received thus far.
    :ivar bool ignoring: If ``True``, we're ignoring the rest of this message
        because it exceeded :ivar:`MailContext.maximumSize`.
    """
    implements(smtp.IMessage)
=======
    def __init__(self, context, canonicalFromSMTP=None):
        """Create a new SMTPMessage.
>>>>>>> 136ff6cc

        These are created automatically via
        :class:`SMTPIncomingDelivery`.

<<<<<<< HEAD
        :type context: :class:`MailContext`
        :param context: The configured context for the email server.
        :type canonicalFrom: str or None
        :param canonicalFrom: The canonical domain which this message was
=======
        :param context: The configured :class:`MailServerContext`.
        :type canonicalFromSMTP: str or None
        :param canonicalFromSMTP: The canonical domain which this message was
>>>>>>> 136ff6cc
            received from. For example, if ``'gmail.com'`` is the configured
            canonical domain for ``'googlemail.com'`` and a message is
            received from the latter domain, then this would be set to the
            former.
        """
        self.context = context
        self.canon = context.canon
        self.canonicalFromSMTP = canonicalFromSMTP
        self.canonicalFromEmail = None
        self.canonicalDomainRules = None

        self.lines = []
        self.nBytes = 0
        self.ignoring = False

        self.message = None
        self.responder = autoresponder.SMTPAutoresponder()
        self.responder.incoming = self

    def lineReceived(self, line):
        """Called when we get another line of an incoming message."""
        self.nBytes += len(line)
        if self.nBytes > self.context.maximumSize:
            self.ignoring = True
        else:
            self.lines.append(line)
        if not safelog.safe_logging:
            logging.debug("> %s", line.rstrip("\r\n"))

    def eomReceived(self):
        """Tell the :ivar:`responder` to reply when we receive an EOM."""
        if not self.ignoring:
            self.message = self.getIncomingMessage()
            self.responder.reply()
        return defer.succeed(None)

    def connectionLost(self):
        """Called if we die partway through reading a message."""
        pass

    def getIncomingMessage(self):
        """Create and parse an :rfc:`2822` message object for all :ivar:`lines`
        received thus far.

        :rtype: :api:`twisted.mail.smtp.rfc822.Message`
        :returns: A ``Message`` comprised of all lines received thus far.
        """
        rawMessage = io.StringIO()
        for line in self.lines:
            rawMessage.writelines(unicode(line) + unicode('\n'))
        rawMessage.seek(0)
        return smtp.rfc822.Message(rawMessage)

<<<<<<< HEAD
    def getClientAddress(self, incoming):
        """Attempt to get the client's email address from an incoming email.

        :type incoming: :api:`twisted.mail.smtp.rfc822.Message`
        :param incoming: An incoming ``Message``, i.e. as returned from
            :meth:`getIncomingMessage`.
        :rtype: ``None`` or :api:`twisted.mail.smtp.Address`
        :returns: The client's email ``Address``, if it originated from a
            domain that we accept and the address was well-formed. Otherwise,
            returns ``None``.
        """
        addrHeader = None
        try: fromAddr = incoming.getaddr("From")[1]
        except (IndexError, TypeError, AttributeError): pass
        else: addrHeader = fromAddr

        if not addrHeader:
            logging.warn("No From header on incoming mail.")
            try: senderHeader = incoming.getaddr("Sender")[1]
            except (IndexError, TypeError, AttributeError): pass
            else: addrHeader = senderHeader
        if not addrHeader:
            logging.warn("No Sender header on incoming mail.")
        else:
            try:
                client = smtp.Address(addr.normalizeEmail(
                    addrHeader,
                    self.context.domainMap,
                    self.context.domainRules))
            except (UnsupportedDomain, BadEmail, smtp.AddressError) as error:
                logging.warn(error)
            else:
                return client

    def getRecipient(self, incoming):
        """Find our address in the recipients list of the **incoming** message.

        :type incoming: :api:`twisted.mail.smtp.rfc822.Message`
        :param incoming: An incoming ``Message``, i.e. as returned from
            :meth:`getIncomingMessage`.
        :rtype: str
        :return: Our address from the recipients list. If we can't find it
            return our default ``SMTP_FROM_ADDRESS`` from the config file.
        """
        address = self.context.fromAddr
        addressList = incoming.getaddrlist("To")

        try:
            ours = smtp.Address(address)
        except smtp.AddressError as error:
            logging.warn("Our address seems invalid: %r" % address)
            logging.warn(error)
        else:
            for _, addr in addressList:
                try:
                    maybeOurs = smtp.Address(addr)
                except smtp.AddressError:
                    pass
                else:
                    # See if the user looks familiar. We do a 'find' instead of
                    # compare because we might have a '+' address here.
                    if maybeOurs.local.find(ours.local) != -1:
                        return '@'.join([maybeOurs.local, maybeOurs.domain])
        return address

    def getCanonicalDomain(self, domain):
        try:
            canonical = canonicalizeEmailDomain(domain, self.context.canon)
        except (UnsupportedDomain, BadEmail) as error:
            logging.warn(error)
        else:
            return canonical

    def reply(self):
        """Reply to an incoming email. Maybe.

        If no `response` is returned from :func:`createMailResponse`, then the
        incoming email will not be responded to at all. This can happen for
        several reasons, for example: if the DKIM signature was invalid or
        missing, or if the incoming email came from an unacceptable domain, or
        if there have been too many emails from this client in the allotted
        time period.

        :rtype: :api:`twisted.internet.defer.Deferred`
        :returns: A ``Deferred`` which will callback when the response has
            been successfully sent, or errback if an error occurred while
            sending the email.
        """
        logging.info("Got an email; deciding whether to reply.")

        def _replyEB(fail):
            """Errback for a :api:`twisted.mail.smtp.SMTPSenderFactory`.

            :param fail: A :api:`twisted.python.failure.Failure` which occurred during
            the transaction.
            """
            logging.debug("_replyToMailEB() called with %r" % fail)
            error = fail.getTraceback() or "Unknown"
            logging.error(error)

        d = defer.Deferred()
        d.addErrback(_replyEB)

        incoming = self.getIncomingMessage()
        recipient = self.getRecipient(incoming)
        client = self.getClientAddress(incoming)

        if not client:
            return d

        if not self.fromCanonical:
            self.fromCanonical = self.getCanonicalDomain(client.domain)
        rules = self.context.domainRules.get(self.fromCanonical, [])
        if not checkDKIM(incoming, rules):
            return d

        clientAddr = '@'.join([client.local, client.domain])
        messageID = incoming.getheader("Message-ID", None)
        subject = incoming.getheader("Subject", None)

        # Look up the locale part in the 'To:' address, if there is one and
        # get the appropriate Translation object:
        lang = translations.getLocaleFromPlusAddr(recipient)
        logging.info("Client requested email translation: %s" % lang)

        body = createResponseBody(self.lines, self.context, client, lang)
        if not body: return d  # The client was already warned.

        response = generateResponse(self.context.fromAddr, clientAddr, body,
                                    subject, messageID, self.context.gpgContext)
        if not response: return d

        logging.info("Sending reply to %s" % client)
        factory = smtp.SMTPSenderFactory(self.context.smtpFromAddr, clientAddr,
                                         response, d, retries=0, timeout=30)
        reactor.connectTCP(self.context.smtpServerIP,
                           self.context.smtpServerPort,
                           factory)
        return d


class MailDelivery(object):
    """Plugs into Twisted Mail and handles SMTP commands."""
=======

class SMTPIncomingDelivery(smtp.SMTP):
    """Plugs into :class:`SMTPIncomingServerFactory` and handles SMTP commands
    for incoming connections.

    :type context: :class:`MailServerContext`
    :ivar context: A context containing SMTP/Email configuration settings.
    :ivar deferred: A :api:`deferred <twisted.internet.defer.Deferred>` which
        will be returned when :meth:`reply` is called. Additional callbacks
        may be set on this deferred in order to schedule additional actions
        when the response is being sent.
    :type fromCanonicalSMTP: str or ``None``
    :ivar fromCanonicalSMTP: If set, this is the canonicalized domain name of
       the address we received from incoming connection's ``MAIL FROM:``.
    """
>>>>>>> 136ff6cc
    implements(smtp.IMessageDelivery)

    context = None
    deferred = defer.Deferred()
    fromCanonicalSMTP = None

    @classmethod
    def setContext(cls, context):
        """Set our :ivar:`context` to a new :class:`MailServerContext."""
        cls.context = context

    def receivedHeader(self, helo, origin, recipients):
        """Create the ``Received:`` header for an incoming email.

        :type helo: tuple
        :param helo: The lines received during SMTP client HELO.
        :type origin: :api:`twisted.mail.smtp.Address`
        :param origin: The email address of the sender.
        :type recipients: list
        :param recipients: A list of :api:`twisted.mail.smtp.User` instances.
        """
        helo_ = ' helo={0}'.format(helo[0]) if helo[0] else ''
        from_ = 'from %s ([%s]%s)' % (helo[0], helo[1], helo_)
        by_ = 'by %s with BridgeDB (%s)' % (smtp.DNSNAME, __version__)
        for_ = 'for %s; %s ' % (' '.join(map(str, recipients)), rfc822date())
        return str('Received: %s\n\t%s\n\t%s' % (from_, by_, for_))

    def validateFrom(self, helo, origin):
        """Validate the ``MAIL FROM:`` address on the incoming SMTP connection.

        This is done at the SMTP layer. Meaning that if a Postfix or other
        email server is proxying emails from the outside world to BridgeDB,
        the :api:`origin.domain <twisted.email.smtp.Address.domain` will be
        set to the local hostname. Therefore, if the SMTP ``MAIL FROM:``
        domain name is our own hostname (as returned from
        :func:`socket.gethostname`) or our own FQDN, allow the connection.

        Otherwise, if the ``MAIL FROM:`` domain has a canonical domain in our
        mapping (taken from :ivar:`context.canon <MailServerContext.canon>`, which
        is taken in turn from the ``EMAIL_DOMAIN_MAP``), then our
        :ivar:`fromCanonicalSMTP` is set to that domain.

        :type helo: tuple
        :param helo: The lines received during SMTP client HELO.
        :type origin: :api:`twisted.mail.smtp.Address`
        :param origin: The email address we received this message from.
        :raises: :api:`twisted.mail.smtp.SMTPBadSender` if the
            ``origin.domain`` was neither our local hostname, nor one of the
            canonical domains listed in :ivar:`context.canon`.
        :rtype: :api:`twisted.mail.smtp.Address`
        :returns: The ``origin``. We *must* return some non-``None`` data from
            this method, or else Twisted will reply to the sender with a 503
            error.
        """
        try:
            if ((origin.domain == self.context.hostname) or
                (origin.domain == smtp.DNSNAME)):
                self.fromCanonicalSMTP = origin.domain
            else:
                logging.debug("Canonicalizing client SMTP domain...")
                canonical = canonicalizeEmailDomain(origin.domain,
                                                    self.context.canon)
                logging.debug("Canonical SMTP domain: %r" % canonical)
                self.fromCanonicalSMTP = canonical
        except UnsupportedDomain as error:
            logging.info(error)
            raise smtp.SMTPBadSender(origin.domain)
        except Exception as error:
            logging.exception(error)

        # This method **cannot** return None, or it'll cause a 503 error.
        return origin

    def validateTo(self, user):
        """Validate the SMTP ``RCPT TO:`` address for the incoming connection.

        The local username and domain name to which this SMTP message is
        addressed, after being stripped of any ``'+'`` aliases, **must** be
        identical to those in the email address set our
        ``EMAIL_SMTP_FROM_ADDR`` configuration file option.

        :type user: :api:`twisted.mail.smtp.User`
        :param user: Information about the user this SMTP message was
            addressed to.
        :raises: A :api:`twisted.mail.smtp.SMTPBadRcpt` if any of the above
            conditions weren't met.
        :rtype: callable
        :returns: A parameterless function which returns an instance of
            :class:`SMTPMessage`.
        """
        logging.debug("Validating SMTP 'RCPT TO:' email address...")

        recipient = user.dest
        ourAddress = smtp.Address(self.context.smtpFromAddr)

        if not (ourAddress.domain in recipient.domain):
            logging.debug(("Not our domain (%s) or subdomain, skipping"
                           " SMTP 'RCPT TO' address: %s")
                          % (ourAddress.domain, str(recipient)))
            raise smtp.SMTPBadRcpt(str(recipient))
        # The recipient's username should at least start with ours,
        # but it still might be a '+' address.
        if not recipient.local.startswith(ourAddress.local):
            logging.debug(("Username doesn't begin with ours, skipping"
                           " SMTP 'RCPT TO' address: %s") % str(recipient))
            raise smtp.SMTPBadRcpt(str(recipient))
        # Ignore everything after the first '+', if there is one.
        beforePlus = recipient.local.split('+', 1)[0]
        if beforePlus != ourAddress.local:
            raise smtp.SMTPBadRcpt(str(recipient))

        return lambda: SMTPMessage(self.context, self.fromCanonicalSMTP)


class SMTPIncomingDeliveryFactory(object):
    """Factory for :class:`SMTPIncomingDelivery`s.

    This class is used to distinguish between different messages delivered
    over the same connection. This can be used to optimize delivery of a
    single message to multiple recipients, something which cannot be done by
    :api:`IMessageDelivery <twisted.mail.smtp.IMessageDelivery>` implementors
    due to their lack of information.

    :ivar context: A :class:`MailServerContext` for storing configuration settings.
    :ivar delivery: A :class:`SMTPIncomingDelivery` to deliver incoming
        SMTP messages to.
    """
    implements(smtp.IMessageDeliveryFactory)

    context = None
    delivery = SMTPIncomingDelivery

    def __init__(self):
        logging.debug("%s created." % self.__class__.__name__)

    @classmethod
    def setContext(cls, context):
        """Set our :ivar:`context` and the context for our :ivar:`delivery`."""
        cls.context = context
        cls.delivery.setContext(cls.context)

    def getMessageDelivery(self):
        """Get a new :class:`SMTPIncomingDelivery` instance."""
        return self.delivery()


class SMTPIncomingServerFactory(smtp.SMTPFactory):
    """Plugs into :api:`twisted.mail.smtp.SMTPFactory`; creates a new
    :class:`SMTPMessageDelivery`, which handles response email automation,
    whenever we get a incoming connection on the SMTP port.

    .. warning:: My :ivar:`context` isn't an OpenSSL context, as is used for
        the :api:`twisted.mail.smtp.ESMTPSender`

    :ivar context: A :class:`MailServerContext` for storing configuration settings.
    :ivar deliveryFactory: A :class:`SMTPIncomingDeliveryFactory` for
        producing :class:`SMTPIncomingDelivery`s.
    :ivar domain: :api:`Our FQDN <twisted.mail.smtp.DNSNAME>`.
    :ivar int timeout: The number of seconds to wait, after the last chunk of
        data was received, before raising a
        :api:`SMTPTimeoutError <twisted.mail.smtp.SMTPTimeoutError>` for an
        incoming connection.
    :ivar protocol: :api:`SMTP <twisted.mail.smtp.SMTP>`
    """

    context = None
    deliveryFactory = SMTPIncomingDeliveryFactory

    def __init__(self, **kwargs):
        smtp.SMTPFactory.__init__(self, **kwargs)
        self.deliveryFactory = self.deliveryFactory()

    @classmethod
    def setContext(cls, context):
        """Set :ivar:`context` and :ivar:`deliveryFactory`.context."""
        cls.context = context
        cls.deliveryFactory.setContext(cls.context)

    def buildProtocol(self, addr):
        p = smtp.SMTPFactory.buildProtocol(self, addr)
        self.deliveryFactory.transport = p.transport # XXX is this set yet?
        p.factory = self
        p.deliveryFactory = self.deliveryFactory
        return p


def addServer(config, distributor, schedule):
    """Set up a SMTP server for responding to requests for bridges.

    :type config: :class:`bridgedb.persistent.Conf`
    :param config: A configuration object.
    :type distributor: :class:`bridgedb.Dist.EmailBasedDistributor`
    :param dist: A distributor which will handle database interactions, and
        will decide which bridges to give to who and when.
    :type schedule: :class:`bridgedb.schedule.ScheduledInterval`
    :param schedule: The schedule. XXX: Is this even used?
    """
    context = MailServerContext(config, distributor, schedule)
    factory = SMTPIncomingServerFactory()
    factory.setContext(context)

    addr = config.EMAIL_BIND_IP or ""
    port = config.EMAIL_PORT or 6725

    try:
        reactor.listenTCP(port, factory, interface=addr)
    except CannotListenError as error:  # pragma: no cover
        logging.fatal(error)
        raise SystemExit(error.message)

    # Set up a LoopingCall to run every 30 minutes and forget old email times.
    lc = LoopingCall(distributor.cleanDatabase)
    lc.start(1800, now=False)

    return factory<|MERGE_RESOLUTION|>--- conflicted
+++ resolved
@@ -138,210 +138,15 @@
     """
     implements(smtp.IMessage)
 
-<<<<<<< HEAD
-    _buff = buffer if NEW_BUFFER_INTERFACE else unicode
-    mailfile = io.BytesIO if NEW_BUFFER_INTERFACE else io.StringIO
-
-    def __init__(self, gpgContext=None):
-        """Create a response to an email we have recieved.
-
-        This class deals with correctly formatting text for the response email
-        headers and the response body into an instance of :cvar:`mailfile`.
-
-        :type gpgContext: None or ``gpgme.Context``
-        :param gpgContext: A pre-configured GPGME context. See
-            :meth:`bridgedb.crypto.getGPGContext` for obtaining a
-            pre-configured **gpgContext**. If given, and the ``Context`` has
-            been configured to sign emails, then a response email body string
-            given to :meth:`writeBody` will be signed before being written
-            into the ``mailfile``.
-        """
-        self.gpgContext = gpgContext
-        self.mailfile = self.mailfile()
-        self.closed = False
-
-    # These are methods and attributes for controlling I/O operations on our
-    # underlying ``mailfile``.
-
-    def close(self):
-        self.mailfile.close()
-        self.closed = True
-    close.__doc__ = mailfile.close.__doc__
-
-    def flush(self, *args, **kwargs): self.mailfile.flush(*args, **kwargs)
-    flush.__doc__ = mailfile.flush.__doc__
-
-    def read(self, *args, **kwargs):
-        self.mailfile.read(*args, **kwargs)
-    read.__doc__ = mailfile.read.__doc__
-     
-    def readline(self, *args, **kwargs):
-        self.mailfile.readline(*args, **kwargs)
-    readline.__doc__ = mailfile.readline.__doc__
-
-    def readlines(self, *args, **kwargs):
-        self.mailfile.readlines(*args, **kwargs)
-    readlines.__doc__ = mailfile.readlines.__doc__
-
-    def seek(self, *args, **kwargs):
-        self.mailfile.seek(*args, **kwargs)
-    seek.__doc__ = mailfile.seek.__doc__
-    
-    def tell(self, *args, **kwargs):
-        self.mailfile.tell(*args, **kwargs)
-    tell.__doc__ = mailfile.tell.__doc__
-    
-    def truncate(self, *args, **kwargs):
-        self.mailfile.truncate(*args, **kwargs)
-    truncate.__doc__ = mailfile.truncate.__doc__
-
-    # The following are custom methods to control reading and writing to the
-    # underlying ``mailfile``.
-
-    def readContents(self):
-        """Read the all the contents written thus far to the :cvar:`mailfile`,
-        and then :meth:`seek` to return to the original pointer position we
-        were at before this method was called.
-
-        :rtype: str
-        :returns: The entire contents of the :cvar:`mailfile`.
-        """
-        pointer = self.mailfile.tell()
-        self.mailfile.seek(0)
-        contents = self.mailfile.read()
-        self.mailfile.seek(pointer)
-        return contents
-
-    def rewind(self):
-        """Rewind to the very beginning of the :cvar:`mailfile`."""
-        self.seek(0)
-
-    def write(self, line):
-        """Any **line** written to me will have ``'\r\n'`` appended to it."""
-        self.mailfile.write(self._buff(line + '\r\n'))
-        self.mailfile.flush()
-
-    def writelines(self, lines):
-        """Calls :meth:`write` for each line in **lines**."""
-        if isinstance(lines, basestring):
-            for ln in lines.split('\n'):
-                self.write(ln)
-        elif isinstance(lines, (list, tuple,)):
-            for ln in lines:
-                self.write(ln)
-
-    def writeHeaders(self, fromAddress, toAddress, subject=None,
-                     inReplyTo=None, includeMessageID=True,
-                     contentType='text/plain; charset="utf-8"', **kwargs):
-        """Write all headers into the response email.
-
-        :param str fromAddress: The email address for the ``From:`` header.
-        :param str toAddress: The email address for the ``To:`` header.
-        :type subject: None or str
-        :param subject: The ``Subject:`` header.
-        :type inReplyTo: None or str
-        :param inReplyTo: If set, an ``In-Reply-To:`` header will be
-            generated. This should be set to the ``Message-ID:`` header from
-            the client's original request email.
-        :param bool includeMessageID: If ``True``, generate and include a
-            ``Message-ID:`` header for the response.
-        :param str contentType: The ``Content-Type:`` header.
-        :kwargs: If given, the key will become the name of the header, and the
-            value will become the Contents of that header.
-        """
-        self.write("From: %s" % fromAddress)
-        self.write("To: %s" % toAddress)
-        if includeMessageID:
-            self.write("Message-ID: %s" % smtp.messageid())
-        if inReplyTo:
-            self.write("In-Reply-To: %s" % inReplyTo)
-        self.write("Content-Type: %s" % contentType)
-        self.write("Date: %s" % smtp.rfc822date())
-
-        if not subject:
-            subject = '[no subject]'
-        if not subject.lower().startswith('re'):
-            subject = "Re: " + subject
-        self.write("Subject: %s" % subject)
-
-        if kwargs:
-            for headerName, headerValue in kwargs.items():
-                headerName = headerName.capitalize()
-                headerName = headerName.replace(' ', '-')
-                headerName = headerName.replace('_', '-')
-                self.write("%s: %s" % (headerName, headerValue))
-
-        # The first blank line designates that the headers have ended:
-        self.write("\r\n")
-
-    def writeBody(self, body):
-        """Write the response body into the :cvar:`mailfile`.
-
-        If ``MailResponse.gpgContext`` is set, and signing is configured, the
-        **body** will be automatically signed before writing its contents into
-        the ``mailfile``.
-
-        :param str body: The body of the response email.
-        """
-        if self.gpgContext:
-            body, _ = gpgSignMessage(self.gpgContext, body)
-        self.writelines(body)
-
-    # The following methods implement the IMessage interface.
-
-    def lineReceived(self, line):
-        """Called when we receive a line from an underlying transport."""
-        self.write(line)
-
-    def eomRecieved(self):
-        """Called when we receive an EOM.
-
-        :rtype: :api:`twisted.internet.defer.Deferred`
-        :returns: A ``Deferred`` which has already been callbacked with the
-            entire response email contents retrieved from
-            :meth:`readContents`.
-        """
-        contents = self.readContents()
-        if not self.closed:
-            self.connectionLost()
-        return defer.succeed(contents)
-
-    def connectionLost(self):
-        """Called if we die partway through reading a message.
-
-        Truncate the :cvar:`mailfile` to null length, then close it.
-        """
-        self.mailfile.truncate(0)
-        self.mailfile.close()
-
-
-class MailMessage(object):
-    """Plugs into the Twisted Mail and receives an incoming message.
-
-    :ivar list lines: A list of lines from an incoming email message.
-    :ivar int nBytes: The number of bytes received thus far.
-    :ivar bool ignoring: If ``True``, we're ignoring the rest of this message
-        because it exceeded :ivar:`MailContext.maximumSize`.
-    """
-    implements(smtp.IMessage)
-=======
     def __init__(self, context, canonicalFromSMTP=None):
         """Create a new SMTPMessage.
->>>>>>> 136ff6cc
 
         These are created automatically via
         :class:`SMTPIncomingDelivery`.
 
-<<<<<<< HEAD
-        :type context: :class:`MailContext`
-        :param context: The configured context for the email server.
-        :type canonicalFrom: str or None
-        :param canonicalFrom: The canonical domain which this message was
-=======
         :param context: The configured :class:`MailServerContext`.
         :type canonicalFromSMTP: str or None
         :param canonicalFromSMTP: The canonical domain which this message was
->>>>>>> 136ff6cc
             received from. For example, if ``'gmail.com'`` is the configured
             canonical domain for ``'googlemail.com'`` and a message is
             received from the latter domain, then this would be set to the
@@ -395,151 +200,6 @@
         rawMessage.seek(0)
         return smtp.rfc822.Message(rawMessage)
 
-<<<<<<< HEAD
-    def getClientAddress(self, incoming):
-        """Attempt to get the client's email address from an incoming email.
-
-        :type incoming: :api:`twisted.mail.smtp.rfc822.Message`
-        :param incoming: An incoming ``Message``, i.e. as returned from
-            :meth:`getIncomingMessage`.
-        :rtype: ``None`` or :api:`twisted.mail.smtp.Address`
-        :returns: The client's email ``Address``, if it originated from a
-            domain that we accept and the address was well-formed. Otherwise,
-            returns ``None``.
-        """
-        addrHeader = None
-        try: fromAddr = incoming.getaddr("From")[1]
-        except (IndexError, TypeError, AttributeError): pass
-        else: addrHeader = fromAddr
-
-        if not addrHeader:
-            logging.warn("No From header on incoming mail.")
-            try: senderHeader = incoming.getaddr("Sender")[1]
-            except (IndexError, TypeError, AttributeError): pass
-            else: addrHeader = senderHeader
-        if not addrHeader:
-            logging.warn("No Sender header on incoming mail.")
-        else:
-            try:
-                client = smtp.Address(addr.normalizeEmail(
-                    addrHeader,
-                    self.context.domainMap,
-                    self.context.domainRules))
-            except (UnsupportedDomain, BadEmail, smtp.AddressError) as error:
-                logging.warn(error)
-            else:
-                return client
-
-    def getRecipient(self, incoming):
-        """Find our address in the recipients list of the **incoming** message.
-
-        :type incoming: :api:`twisted.mail.smtp.rfc822.Message`
-        :param incoming: An incoming ``Message``, i.e. as returned from
-            :meth:`getIncomingMessage`.
-        :rtype: str
-        :return: Our address from the recipients list. If we can't find it
-            return our default ``SMTP_FROM_ADDRESS`` from the config file.
-        """
-        address = self.context.fromAddr
-        addressList = incoming.getaddrlist("To")
-
-        try:
-            ours = smtp.Address(address)
-        except smtp.AddressError as error:
-            logging.warn("Our address seems invalid: %r" % address)
-            logging.warn(error)
-        else:
-            for _, addr in addressList:
-                try:
-                    maybeOurs = smtp.Address(addr)
-                except smtp.AddressError:
-                    pass
-                else:
-                    # See if the user looks familiar. We do a 'find' instead of
-                    # compare because we might have a '+' address here.
-                    if maybeOurs.local.find(ours.local) != -1:
-                        return '@'.join([maybeOurs.local, maybeOurs.domain])
-        return address
-
-    def getCanonicalDomain(self, domain):
-        try:
-            canonical = canonicalizeEmailDomain(domain, self.context.canon)
-        except (UnsupportedDomain, BadEmail) as error:
-            logging.warn(error)
-        else:
-            return canonical
-
-    def reply(self):
-        """Reply to an incoming email. Maybe.
-
-        If no `response` is returned from :func:`createMailResponse`, then the
-        incoming email will not be responded to at all. This can happen for
-        several reasons, for example: if the DKIM signature was invalid or
-        missing, or if the incoming email came from an unacceptable domain, or
-        if there have been too many emails from this client in the allotted
-        time period.
-
-        :rtype: :api:`twisted.internet.defer.Deferred`
-        :returns: A ``Deferred`` which will callback when the response has
-            been successfully sent, or errback if an error occurred while
-            sending the email.
-        """
-        logging.info("Got an email; deciding whether to reply.")
-
-        def _replyEB(fail):
-            """Errback for a :api:`twisted.mail.smtp.SMTPSenderFactory`.
-
-            :param fail: A :api:`twisted.python.failure.Failure` which occurred during
-            the transaction.
-            """
-            logging.debug("_replyToMailEB() called with %r" % fail)
-            error = fail.getTraceback() or "Unknown"
-            logging.error(error)
-
-        d = defer.Deferred()
-        d.addErrback(_replyEB)
-
-        incoming = self.getIncomingMessage()
-        recipient = self.getRecipient(incoming)
-        client = self.getClientAddress(incoming)
-
-        if not client:
-            return d
-
-        if not self.fromCanonical:
-            self.fromCanonical = self.getCanonicalDomain(client.domain)
-        rules = self.context.domainRules.get(self.fromCanonical, [])
-        if not checkDKIM(incoming, rules):
-            return d
-
-        clientAddr = '@'.join([client.local, client.domain])
-        messageID = incoming.getheader("Message-ID", None)
-        subject = incoming.getheader("Subject", None)
-
-        # Look up the locale part in the 'To:' address, if there is one and
-        # get the appropriate Translation object:
-        lang = translations.getLocaleFromPlusAddr(recipient)
-        logging.info("Client requested email translation: %s" % lang)
-
-        body = createResponseBody(self.lines, self.context, client, lang)
-        if not body: return d  # The client was already warned.
-
-        response = generateResponse(self.context.fromAddr, clientAddr, body,
-                                    subject, messageID, self.context.gpgContext)
-        if not response: return d
-
-        logging.info("Sending reply to %s" % client)
-        factory = smtp.SMTPSenderFactory(self.context.smtpFromAddr, clientAddr,
-                                         response, d, retries=0, timeout=30)
-        reactor.connectTCP(self.context.smtpServerIP,
-                           self.context.smtpServerPort,
-                           factory)
-        return d
-
-
-class MailDelivery(object):
-    """Plugs into Twisted Mail and handles SMTP commands."""
-=======
 
 class SMTPIncomingDelivery(smtp.SMTP):
     """Plugs into :class:`SMTPIncomingServerFactory` and handles SMTP commands
@@ -555,7 +215,6 @@
     :ivar fromCanonicalSMTP: If set, this is the canonicalized domain name of
        the address we received from incoming connection's ``MAIL FROM:``.
     """
->>>>>>> 136ff6cc
     implements(smtp.IMessageDelivery)
 
     context = None
